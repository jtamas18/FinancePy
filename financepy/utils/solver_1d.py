--- conflicted
+++ resolved
@@ -1,784 +1,780 @@
-###############################################################################
-# Copyright (C) 2020 Saeed Amen, Dominic O'Kane
-###############################################################################
-
-from numba import njit, jit
-import numpy as np
-import operator
-
-from .error import FinError
-
-###############################################################################
-## from https://quanteconpy.readthedocs.io/en/latest/_modules/quantecon/optimize/root_finding.html #####################
-
-_ECONVERGED = 0
-_ECONVERR = -1
-
-_iter = 100
-_xtol = 2e-12
-_rtol = 4*np.finfo(float).eps
-
-from collections import namedtuple
-
-results = namedtuple('results', 'root function_calls iterations converged')
-
-###############################################################################
-
-@njit(cache=True, fastmath=True)
-def _results(r):
-    r"""Select from a tuple of(root, funccalls, iterations, flag)"""
-    x, funcalls, iterations, flag = r
-    return x# results(x, funcalls, iterations, flag == 0)
-
-###############################################################################
-# DO NOT TOUCH THIS FUNCTION AS IT IS USED IN FX VOL CALIBRATION !!!!!!!!!
-# IT NEEDS TO PASS IN ARGS AS A TUPLE AS ONE OF THE ARGS IS AN NDARRAY
-###############################################################################
-# UNABLE TO NJIT THIS DUE TO ERROR
-
-<<<<<<< HEAD
-@jit(fastmath=True, cache=True, forceobj=False)
-=======
-@njit(fastmath=True, cache=True)
->>>>>>> ddac972c
-def newton_secant(func, x0, args=(), tol=1.48e-8, maxiter=50, disp=True):
-    """
-    Find a zero from the secant method using the jitted version of
-    Scipy's secant method.
-
-    Note that `func` must be jitted via Numba.
-
-    Parameters
-    ----------
-    func : callable and jitted
-        The function whose zero is wanted. It must be a function of a
-        single variable of the form f(x,a,b,c...), where a,b,c... are extra
-        arguments that can be passed in the `args` parameter.
-    x0 : float
-        An initial estimate of the zero that should be somewhere near the
-        actual zero.
-    args : tuple, optional(default=())
-        Extra arguments to be used in the function call.
-    tol : float, optional(default=1.48e-8)
-        The allowable error of the zero value.
-    maxiter : int, optional(default=50)
-        Maximum number of iterations.
-    disp : bool, optional(default=True)
-        If True, raise a RuntimeError if the algorithm didn't converge.
-
-    Returns
-    -------
-    results : namedtuple
-        A namedtuple containing the following items:
-        ::
-
-            root - Estimated location where function is zero.
-            function_calls - Number of times the function was called.
-            iterations - Number of iterations needed to find the root.
-            converged - True if the routine converged
-    """
-
-    if tol <= 0.0:
-        raise FinError("Tolerance should be positive.")
-
-    if maxiter < 1:
-        raise FinError("maxiter must be greater than 0")
-
-    # Convert to float (don't use float(x0); this works also for complex x0)
-    eps = 1e-4
-    p0 = 1.0 * x0
-    funcalls = 0
-    status = _ECONVERR
-
-    p1 = x0 * (1.0 + eps)
-    
-    if p1 > 0.0:
-        p1 = p1 + eps
-    else:
-        p1 = p1 - eps
-
-    q0 = func(p0, *args)
-    funcalls += 1
-    q1 = func(p1, *args)
-    funcalls += 1
-
-    if np.abs(q1) < np.abs(q0):
-        p0, p1, q0, q1 = p1, p0, q1, q0
-
-    for _ in range(maxiter):
-        
-        if q1 == q0:
-            if p1 != p0:
-                raise FinError("Tolerance reached")
-
-            p = (p1 + p0) / 2.0
-            status = _ECONVERGED
-            break
-        else:
-            if np.abs(q1) > np.abs(q0):
-                p = (-q0 / q1 * p1 + p0) / (1.0 - q0 / q1)
-            else:
-                p = (-q1 / q0 * p0 + p1) / (1.0 - q1 / q0)
-
-        if np.abs(p - p1) < tol:
-            status = _ECONVERGED
-            return p
-
-        p0, q0 = p1, q1
-        p1 = p
-        q1 = func(p1, *args)
-        funcalls += 1
-
-    if disp and status == _ECONVERR:
-        msg = "Failed to converge"
-        raise FinError(msg)
-
-    return p
-
-###############################################################################
-
-#@jit
-def newton(func, x0, fprime=None, args=None, tol=1.48e-8, maxiter=50,
-           fprime2=None, x1=None, rtol=0.0, full_output=False, disp=False):
-    """
-    
-    TAKEN FROM SCIPY
-    
-    Find a zero of a real or complex function using the Newton-Raphson
-    (or secant or Halley's) method.
-    Find a zero of the function `func` given a nearby starting point `x0`.
-    The Newton-Raphson method is used if the derivative `fprime` of `func`
-    is provided, otherwise the secant method is used. If the second order
-    derivative `fprime2` of `func` is also provided, then Halley's method is
-    used.
-    If `x0` is a sequence with more than one item, then `newton` returns an
-    array, and `func` must be vectorized and return a sequence or array of the
-    same shape as its first argument. If `fprime` or `fprime2` is given, then
-    its return must also have the same shape.
-    Parameters
-    ----------
-    func : callable
-        The function whose zero is wanted. It must be a function of a
-        single variable of the form ``f(x,a,b,c...)``, where ``a,b,c...``
-        are extra arguments that can be passed in the `args` parameter.
-    x0 : float, sequence, or ndarray
-        An initial estimate of the zero that should be somewhere near the
-        actual zero. If not scalar, then `func` must be vectorized and return
-        a sequence or array of the same shape as its first argument.
-    fprime : callable, optional
-        The derivative of the function when available and convenient. If it
-        is None (default), then the secant method is used.
-    args : tuple, optional
-        Extra arguments to be used in the function call.
-    tol : float, optional
-        The allowable error of the zero value. If `func` is complex-valued,
-        a larger `tol` is recommended as both the real and imaginary parts
-        of `x` contribute to ``|x - x0|``.
-    maxiter : int, optional
-        Maximum number of iterations.
-    fprime2 : callable, optional
-        The second order derivative of the function when available and
-        convenient. If it is None (default), then the normal Newton-Raphson
-        or the secant method is used. If it is not None, then Halley's method
-        is used.
-    x1 : float, optional
-        Another estimate of the zero that should be somewhere near the
-        actual zero. Used if `fprime` is not provided.
-    rtol : float, optional
-        Tolerance (relative) for termination.
-    full_output : bool, optional
-        If `full_output` is False (default), the root is returned.
-        If True and `x0` is scalar, the return value is ``(x, r)``, where ``x``
-        is the root and ``r`` is a `RootResults` object.
-        If True and `x0` is non-scalar, the return value is ``(x, converged,
-        zero_der)`` (see Returns section for details).
-    disp : bool, optional
-        If True, raise a RuntimeError if the algorithm didn't converge, with
-        the error message containing the number of iterations and current
-        function value. Otherwise, the convergence status is recorded in a
-        `RootResults` return object.
-        Ignored if `x0` is not scalar.
-        *Note: this has little to do with displaying, however,
-        the `disp` keyword cannot be renamed for backwards compatibility.*
-    Returns
-    -------
-    root : float, sequence, or ndarray
-        Estimated location where function is zero.
-    r : `RootResults`, optional
-        Present if ``full_output=True`` and `x0` is scalar.
-        Object containing information about the convergence. In particular,
-        ``r.converged`` is True if the routine converged.
-    converged : ndarray of bool, optional
-        Present if ``full_output=True`` and `x0` is non-scalar.
-        For vector functions, indicates which elements converged successfully.
-    zero_der : ndarray of bool, optional
-        Present if ``full_output=True`` and `x0` is non-scalar.
-        For vector functions, indicates which elements had a zero derivative.
-    See Also
-    --------
-    brentq, brenth, ridder, bisect
-    fsolve : find zeros in N dimensions.
-    Notes
-    -----
-    The convergence rate of the Newton-Raphson method is quadratic,
-    the Halley method is cubic, and the secant method is
-    sub-quadratic. This means that if the function is well-behaved
-    the actual error in the estimated zero after the nth iteration
-    is approximately the square (cube for Halley) of the error
-    after the (n-1)th step. However, the stopping criterion used
-    here is the step size and there is no guarantee that a zero
-    has been found. Consequently, the result should be verified.
-    Safer algorithms are brentq, brenth, ridder, and bisect,
-    but they all require that the root first be bracketed in an
-    interval where the function changes sign. The brentq algorithm
-    is recommended for general use in one dimensional problems
-    when such an interval has been found.
-    When `newton` is used with arrays, it is best suited for the following
-    types of problems:
-    * The initial guesses, `x0`, are all relatively the same distance from
-      the roots.
-    * Some or all of the extra arguments, `args`, are also arrays so that a
-      class of similar problems can be solved together.
-    * The size of the initial guesses, `x0`, is larger than O(100) elements.
-      Otherwise, a naive loop may perform as well or better than a vector.
-    Examples
-    --------
-    >>> from scipy import optimize
-    >>> import matplotlib.pyplot as plt
-    >>> def f(x):
-    ...     return (x**3 - 1)  # only one real root at x = 1
-    ``fprime`` is not provided, use the secant method:
-    >>> root = optimize.newton(f, 1.5)
-    >>> root
-    1.0000000000000016
-    >>> root = optimize.newton(f, 1.5, fprime2=lambda x: 6 * x)
-    >>> root
-    1.0000000000000016
-    Only ``fprime`` is provided, use the Newton-Raphson method:
-    >>> root = optimize.newton(f, 1.5, fprime=lambda x: 3 * x**2)
-    >>> root
-    1.0
-    Both ``fprime2`` and ``fprime`` are provided, use Halley's method:
-    >>> root = optimize.newton(f, 1.5, fprime=lambda x: 3 * x**2,
-    ...                        fprime2=lambda x: 6 * x)
-    >>> root
-    1.0
-    When we want to find zeros for a set of related starting values and/or
-    function parameters, we can provide both of those as an array of inputs:
-    >>> f = lambda x, a: x**3 - a
-    >>> fder = lambda x, a: 3 * x**2
-    >>> np.random.seed(4321)
-    >>> x = np.random.randn(100)
-    >>> a = np.arange(-50, 50)
-    >>> vec_res = optimize.newton(f, x, fprime=fder, args=(a, ))
-    The above is the equivalent of solving for each value in ``(x, a)``
-    separately in a for-loop, just faster:
-    >>> loop_res = [optimize.newton(f, x0, fprime=fder, args=(a0,))
-    ...             for x0, a0 in zip(x, a)]
-    >>> np.allclose(vec_res, loop_res)
-    True
-    Plot the results found for all values of ``a``:
-    >>> analytical_result = np.sign(a) * np.abs(a)**(1/3)
-    >>> fig = plt.figure()
-    >>> ax = fig.add_subplot(111)
-    >>> ax.plot(a, analytical_result, 'o')
-    >>> ax.plot(a, vec_res, '.')
-    >>> ax.set_xlabel('$a$')
-    >>> ax.set_ylabel('$x$ where $f(x, a)=0$')
-    >>> plt.show()
-    """
-    
-    if tol <= 0.0:
-        raise FinError("tol too small")
-
-    maxiter = operator.index(maxiter)
-    if maxiter < 1:
-        raise FinError("maxiter must be greater than 0")
-
-    # Convert to float (don't use float(x0); this works also for complex x0)
-    p0 = 1.0 * x0
-    funcalls = 0
-    if fprime is not None:
-        # Newton-Raphson method
-        for itr in range(maxiter):
-            # first evaluate fval
-            fval = func(p0, args)
-            funcalls += 1
-            # If fval is 0, a root has been found, then terminate
-            if fval == 0:
-                return p0
-            fder = fprime(p0, args)
-            funcalls += 1
-
-#            print("==>", itr, p0, fval, fder)
-
-            if fder == 0:
-                if disp is True:
-                    print("Derivative is zero. Newton Failed to converge " +
-                          "after ", str(itr+1), "iterations, value is ", p0)
-                return None
-
-            newton_step = fval / fder
-            if fprime2:
-                fder2 = fprime2(p0, args)
-                funcalls += 1
-                # Halley's method:
-                #   newton_step /= (1.0 - 0.5 * newton_step * fder2 / fder)
-                # Only do it if denominator stays close enough to 1
-                # Rationale: If 1-adj < 0, then Halley sends x in the
-                # opposite direction to Newton. Doesn't happen if x is close
-                # enough to root.
-                adj = newton_step * fder2 / fder / 2
-                if np.abs(adj) < 1:
-                    newton_step /= 1.0 - adj
-            p = p0 - newton_step
-            if np.isclose(p, p0, rtol=rtol, atol=tol):
-                return p
-            p0 = p
-    else:
-        # Secant method
-        if x1 is not None:
-            if x1 == x0:
-                raise ValueError("x1 and x0 must be different")
-            p1 = x1
-        else:
-            eps = 1e-4
-            p1 = x0 * (1 + eps)
-            p1 += (eps if p1 >= 0 else -eps)
-        q0 = func(p0, args)
-        funcalls += 1
-        q1 = func(p1, args)
-        funcalls += 1
-        if abs(q1) < abs(q0):
-            p0, p1, q0, q1 = p1, p0, q1, q0
-        for itr in range(maxiter):
-            if q1 == q0:
-                if p1 != p0:
-                    if disp:
-                        print("Tolerance reached. Failed to converge after ", 
-                              str(itr+1), "iterations, value is ", str(p1))
-                    return None
-                p = (p1 + p0) / 2.0
-                return p
-            else:
-                if abs(q1) > abs(q0):
-                    p = (-q0 / q1 * p1 + p0) / (1 - q0 / q1)
-                else:
-                    p = (-q1 / q0 * p0 + p1) / (1 - q1 / q0)
-            if np.isclose(p, p1, rtol=rtol, atol=tol):
-                return p
-            p0, q0 = p1, q1
-            p1 = p
-            q1 = func(p1, *args)
-            funcalls += 1
-
-    if disp:
-        print("Failed to converge after ", str(itr+1),
-              "iterations, value is ", str(p))
-
-    return p
-
-###############################################################################
-
-@njit(fastmath=True, cache=True)
-def brent_max(func, a, b, args, xtol=1e-5, maxiter=500):
-    """
-    Uses a jitted version of the maximization routine from SciPy's fminbound.
-    The algorithm is identical except that it's been switched to maximization
-    rather than minimization, and the tests for convergence have been stripped
-    out to allow for jit compilation.
-
-    Note that the input function `func` must be jitted or the call will fail.
-
-    Parameters
-    ----------
-    func : jitted function
-    a : scalar
-        Lower bound for search
-    b : scalar
-        Upper bound for search
-    args : tuple, optional
-        Extra arguments passed to the objective function.
-    maxiter : int, optional
-        Maximum number of iterations to perform.
-    xtol : float, optional
-        Absolute error in solution `xopt` acceptable for convergence.
-
-    Returns
-    -------
-    xf : float
-        The maximizer
-    fval : float
-        The maximum value attained
-    info : tuple
-        A tuple of the form (status_flag, num_iter).  Here status_flag
-        indicates whether or not the maximum number of function calls was
-        attained.  A value of 0 implies that the maximum was not hit.
-        The value `num_iter` is the number of function calls.
-
-    Examples
-    --------
-    >>> @njit
-    ... def f(x):
-    ...     return -(x + 2.0)**2 + 1.0
-    ...
-    >>> xf, fval, info = brent_max(f, -2, 2)
-
-    """
-    if not np.isfinite(a):
-        raise ValueError("a must be finite.")
-
-    if not np.isfinite(b):
-        raise ValueError("b must be finite.")
-
-    if not a < b:
-        raise ValueError("a must be less than b.")
-
-    maxfun = maxiter
-    status_flag = 0
-
-    sqrt_eps = np.sqrt(2.2e-16)
-    golden_mean = 0.5 * (3.0 - np.sqrt(5.0))
-
-    fulc = a + golden_mean * (b - a)
-    nfc, xf = fulc, fulc
-    rat = e = 0.0
-    x = xf
-    fx = -func(x, *args)
-    num = 1
-
-    ffulc = fnfc = fx
-    xm = 0.5 * (a + b)
-    tol1 = sqrt_eps * np.abs(xf) + xtol / 3.0
-    tol2 = 2.0 * tol1
-
-    while (np.abs(xf - xm) > (tol2 - 0.5 * (b - a))):
-        golden = 1
-        # Check for parabolic fit
-        if np.abs(e) > tol1:
-            golden = 0
-            r = (xf - nfc) * (fx - ffulc)
-            q = (xf - fulc) * (fx - fnfc)
-            p = (xf - fulc) * q - (xf - nfc) * r
-            q = 2.0 * (q - r)
-            if q > 0.0:
-                p = -p
-            q = np.abs(q)
-            r = e
-            e = rat
-
-            # Check for acceptability of parabola
-            if ((np.abs(p) < np.abs(0.5*q*r)) and (p > q*(a - xf)) and
-                    (p < q * (b - xf))):
-                rat = (p + 0.0) / q
-                x = xf + rat
-
-                if ((x - a) < tol2) or ((b - x) < tol2):
-                    si = np.sign(xm - xf) + ((xm - xf) == 0)
-                    rat = tol1 * si
-            else:      # do a golden section step
-                golden = 1
-
-        if golden:  # Do a golden-section step
-            if xf >= xm:
-                e = a - xf
-            else:
-                e = b - xf
-            rat = golden_mean*e
-
-        if rat == 0:
-            si = np.sign(rat) + 1
-        else:
-            si = np.sign(rat)
-
-        x = xf + si * np.maximum(np.abs(rat), tol1)
-        fu = -func(x, *args)
-        num += 1
-
-        if fu <= fx:
-            if x >= xf:
-                a = xf
-            else:
-                b = xf
-            fulc, ffulc = nfc, fnfc
-            nfc, fnfc = xf, fx
-            xf, fx = x, fu
-        else:
-            if x < xf:
-                a = x
-            else:
-                b = x
-            if (fu <= fnfc) or (nfc == xf):
-                fulc, ffulc = nfc, fnfc
-                nfc, fnfc = x, fu
-            elif (fu <= ffulc) or (fulc == xf) or (fulc == nfc):
-                fulc, ffulc = x, fu
-
-        xm = 0.5 * (a + b)
-        tol1 = sqrt_eps * np.abs(xf) + xtol / 3.0
-        tol2 = 2.0 * tol1
-
-        if num >= maxfun:
-            status_flag = 1
-            break
-
-    fval = -fx
-    info = status_flag, num
-
-    return xf, fval, info
-
-###############################################################################
-
-#@jit(fastmath=True, cache=True)
-def bisection(func, x1, x2, args, xtol=1e-6, maxIter=100):
-    """ Bisection algorithm. You need to supply root brackets x1 and x2. """
-
-    if np.abs(x1-x2) < 1e-10:
-        raise FinError("Brackets should not be equal")
-
-    if x1 > x2:
-        raise FinError("Bracket x2 should be greater than x1")
-
-    f1 = func(x1, args)
-    fmid = func(x2, args)
-
-    if np.abs(f1) < xtol:
-        return x1
-    elif np.abs(fmid) < xtol:
-        return x2
-
-    if f1 * fmid >= 0:
-        print("Root not bracketed")
-        return None
-
-    for i in range(0, maxIter):
-
-        xmid = (x1 + x2)/2.0
-        fmid = func(xmid, args)
-        
-        if f1 * fmid < 0:
-            x2 = xmid
-        else:
-            x1 = xmid
-        
-        if np.abs(fmid) < xtol:
-            return xmid
-
-    print("Bisection exceeded number of iterations", maxIter)
-    return None
-
-###############################################################################
-## https://github.com/linesd/minimize/blob/master/optimizer/minimize.py
-
-# The function uses conjugate gradients and approximate linesearches based 
-# on polynomial interpolation with Wolfe-Powel conditions
-
-@njit(cache=True, fastmath=True)
-def minimize_wolfe_powel(f, X, length, fargs=(), reduction=None, verbose=False, concise=False):
-    """
-    Minimize a differentiable multivariate function.
-    Parameters
-    ----------
-    f : function to minimize. The function must return the value
-        of the function (float) and a numpy array of partial
-        derivatives of shape (D,) with respect to X, where D is
-        the dimensionality of the function.
-    X : numpy array - Shape : (D, 1)
-        initial guess.
-    length : int
-        The length of the run. If positive, length gives the maximum
-        number of line searches, if negative its absolute value gives
-        the maximum number of function evaluations.
-    args : tuple
-        Tuple of parameters to be passed to the function f.
-    reduction : float
-        The expected reduction in the function value in the first
-        linesearch (if None, defaults to 1.0)
-    verbose : bool
-        If True - prints the progress of minimize. (default is True)
-    concise : bool
-        If True - returns concise convergence info, only the minimium function
-        value (necessary when optimizing a large number of parameters)
-        (default is False)
-    Return
-    ------
-    Xs : numpy array - Shape : (D, 1)
-        The found solution.
-    convergence : numpy array - Shape : (i, D+1)
-        Convergence information. The first column is the function values
-        returned by the function being minimized. The next D columns are
-        the guesses of X during the minimization process.
-        If concise = True, convergence information is only the minimum
-        function value. This is necessary only when optimizing a large number
-        of parameters.
-    i : int
-        Number of line searches or function evaluations depending on which
-        was selected.
-    The function returns when either its length is up, or if no further progress
-     can be made (ie, we are at a (local) minimum, or so close that due to
-     numerical problems, we cannot get any closer)
-     Copyright (C) 2001 - 2006 by Carl Edward Rasmussen (2006-09-08).
-     Converted to python by David Lines (2019-23-08)
-    """
-    INT = 0.1  # don't reevaluate within 0.1 of the limit of the current bracket
-    EXT = 3.0  # extrapolate maximum 3 times the current step size
-    MAX = 20  # max 20 function evaluations per line search
-    RATIO = 10  # maximum allowed slope ratio
-    SIG = 0.1
-    RHO = SIG / 2
-    # SIG and RHO control the Wolfe-Powell conditions
-    # SIG is the maximum allowed absolute ratio between
-    # previous and new slopes (derivatives in the search direction), thus setting
-    # SIG to low (positive) values forces higher precision in the line-searches.
-    # RHO is the minimum allowed fraction of the expected (from the slope at the
-    # initial point in the linesearch). Constants must satisfy 0 < RHO < SIG < 1.
-    # Tuning of SIG (depending on the nature of the function to be optimized) may
-    # speed up the minimization; it is probably not worth playing much with RHO.
-
-    # print("Minimizing %s ..." % f)
-
-    if reduction is None:
-        red = 1.0
-    else:
-        red = reduction
-
-    S = 'Linesearch' if length > 0 else 'Function evaluation'
-
-    i = 0  # run length counter
-    ls_failed = 0  # no previous line search has failed
-    f0, df0 = f(X, fargs)  # get initial function value and gradient
-    df0 = df0.reshape(-1, 1)
-    fX = []
-    fX.append(f0)
-    Xd = []
-    Xd.append(X)
-    i += (length < 0)  # count epochs
-    s = -df0  # get column vec
-    d0 = -s.T @ s  # initial search direction (steepest) and slope
-    x3 = red / (1 - d0)  # initial step is red/(|s|+1)
-
-    while i < abs(length):  # while not finished
-        i += (length > 0)  # count iterations
-
-        X0 = X;
-        F0 = f0;
-        dF0 = df0  # copy current vals
-        M = MAX if length > 0 else min(MAX, -length - i)
-
-        while 1:  # extrapolate as long as necessary
-            x2 = 0
-            f2 = f0
-            d2 = d0
-            f3 = f0
-            df3 = df0
-            success = False
-
-            while not success and M > 0:
-                try:
-                    M -= 1
-                    i += (length < 0)  # count epochs
-                    f3, df3 = f(X + x3 * s, *list(*fargs))
-                    df3 = df3.reshape(-1, 1)
-                    if np.isnan(f3) or np.isinf(f3) or np.any(np.isnan(df3) + np.isinf(df3)):
-                        raise Exception('Either nan or inf in function eval or gradients')
-                    success = True
-                except:  # catch any error occuring in f
-                    x3 = (x2 + x3) / 2  # bisect and try again
-
-            if f3 < F0:
-                X0 = X + x3 * s
-                F0 = f3
-                dF0 = df3  # keep best values
-
-            d3 = df3.T @ s  # new slope
-            if d3 > SIG * d0 or f3 > f0 + x3 * RHO * d0 or M == 0:
-                break  # finished extrapolating
-
-            x1 = x2
-            f1 = f2
-            d1 = d2  # move point 2 to point 1
-            x2 = x3
-            f2 = f3
-            d2 = d3  # move point 3 to point 2
-            A = 6 * (f1 - f2) + 3 * (d2 + d1) * (x2 - x1)  # make cubic extrapolation
-            B = 3 * (f2 - f1) - (2 * d1 + d2) * (x2 - x1)
-            x3 = x1 - d1 * (x2 - x1) ** 2 / (B + np.sqrt(B * B - A * d1 * (x2 - x1)))  # num. error possible, ok!
-
-            if np.iscomplex(x3) or np.isnan(x3) or np.isinf(x3) or x3 < 0:  # num prob | wrong sign
-                x3 = x2 * EXT
-            elif x3 > x2 * EXT:
-                x3 = x2 * EXT
-            elif x3 < x2 + INT * (x2 - x1):
-                x3 = x2 + INT * (x2 - x1)
-
-        while (abs(d3) > -SIG * d0 or f3 > f0 + x3 * RHO * d0) and M > 0:  # keep interpolating
-
-            if d3 > 0 or f3 > f0 + x3 * RHO * d0:  # choose subinterval
-                x4 = x3
-                f4 = f3
-                d4 = d3  # move point 3 to point 4
-            else:
-                x2 = x3
-                f2 = f3
-                d2 = d3  # move point 3 to point 2
-
-            if f4 > f0:
-                x3 = x2 - (0.5 * d2 * (x4 - x2) ** 2) / (f4 - f2 - d2 * (x4 - x2))  # quadratic interpolation
-            else:
-                A = 6 * (f2 - f4) / (x4 - x2) + 3 * (d4 + d2)  # cubic interpolation
-                B = 3 * (f4 - f2) - (2 * d2 + d4) * (x4 - x2)
-                x3 = x2 + (np.sqrt(B * B - A * d2 * (x4 - x2) ** 2) - B) / A  # num. error possible, ok!
-
-            if np.isnan(x3) or np.isinf(x3):
-                x3 = (x2 + x4) / 2  # if we had a numerical problem then bisect
-
-            x3 = max(min(x3, x4 - INT * (x4 - x2)), x2 + INT * (x4 - x2))  # don't accept too close
-            f3, df3 = f(X + x3 * s, *list(fargs))
-            df3 = df3.reshape(-1, 1)
-
-            if f3 < F0:
-                X0 = X + x3 * s
-                F0 = f3
-                dF0 = df3  # keep best values
-
-            M -= 1
-            i += (length < 0)  # count epochs?!
-            d3 = df3.T @ s  # new slope
-
-        if abs(d3) < -SIG * d0 and f3 < f0 + x3 * RHO * d0:  # if line search succeeded
-            X = X + x3 * s
-            f0 = f3
-            fX.append(f0)
-            Xd.append(X)  # update variables
-            if verbose:
-                print('%s %6i;  Value %4.6e\r' % (S, i, f0))
-            s = (df3.T @ df3 - df0.T @ df3) / (df0.T @ df0) * s - df3  # Polack-Ribiere CG direction
-            df0 = df3  # swap derivatives
-            d3 = d0
-            d0 = df0.T @ s
-            if d0 > 0:  # new slope must be negative
-                s = -df0.reshape(-1, 1);
-                d0 = -s.T @ s  # otherwise use steepest direction
-            x3 = x3 * min(RATIO, d3 / (d0 - np.finfo(np.double).tiny))  # slope ratio but max RATIO
-            ls_failed = False  # this line search did not fail
-        else:
-            X = X0
-            f0 = F0
-            df0 = dF0  # restore best point so far
-            if ls_failed or i > abs(length):  # line search failed twice in a row
-                break  # or we ran out of time, so we give up
-            s = -df0.reshape(-1, 1)
-            d0 = -s.T @ s  # try steepest
-            x3 = 1 / (1 - d0)
-            ls_failed = True  # this line search failed
-
-    if concise:
-        convergence = fX[-1]  # return only the minimum function value
-    else:
-        convergence = np.hstack((np.array(fX).reshape(-1, 1), np.array(Xd)[:, :, 0]))  # bundle convergence info
-
-    Xs = X  # solution
-
-    return Xs, convergence, i
-
-###############################################################################
+###############################################################################
+# Copyright (C) 2020 Saeed Amen, Dominic O'Kane
+###############################################################################
+
+from numba import njit, jit
+import numpy as np
+import operator
+
+from .error import FinError
+
+###############################################################################
+## from https://quanteconpy.readthedocs.io/en/latest/_modules/quantecon/optimize/root_finding.html #####################
+
+_ECONVERGED = 0
+_ECONVERR = -1
+
+_iter = 100
+_xtol = 2e-12
+_rtol = 4*np.finfo(float).eps
+
+from collections import namedtuple
+
+results = namedtuple('results', 'root function_calls iterations converged')
+
+###############################################################################
+
+@njit(cache=True, fastmath=True)
+def _results(r):
+    r"""Select from a tuple of(root, funccalls, iterations, flag)"""
+    x, funcalls, iterations, flag = r
+    return x# results(x, funcalls, iterations, flag == 0)
+
+###############################################################################
+# DO NOT TOUCH THIS FUNCTION AS IT IS USED IN FX VOL CALIBRATION !!!!!!!!!
+# IT NEEDS TO PASS IN ARGS AS A TUPLE AS ONE OF THE ARGS IS AN NDARRAY
+###############################################################################
+# UNABLE TO NJIT THIS DUE TO ERROR
+
+@njit(fastmath=True, cache=True)
+def newton_secant(func, x0, args=(), tol=1.48e-8, maxiter=50, disp=True):
+    """
+    Find a zero from the secant method using the jitted version of
+    Scipy's secant method.
+
+    Note that `func` must be jitted via Numba.
+
+    Parameters
+    ----------
+    func : callable and jitted
+        The function whose zero is wanted. It must be a function of a
+        single variable of the form f(x,a,b,c...), where a,b,c... are extra
+        arguments that can be passed in the `args` parameter.
+    x0 : float
+        An initial estimate of the zero that should be somewhere near the
+        actual zero.
+    args : tuple, optional(default=())
+        Extra arguments to be used in the function call.
+    tol : float, optional(default=1.48e-8)
+        The allowable error of the zero value.
+    maxiter : int, optional(default=50)
+        Maximum number of iterations.
+    disp : bool, optional(default=True)
+        If True, raise a RuntimeError if the algorithm didn't converge.
+
+    Returns
+    -------
+    results : namedtuple
+        A namedtuple containing the following items:
+        ::
+
+            root - Estimated location where function is zero.
+            function_calls - Number of times the function was called.
+            iterations - Number of iterations needed to find the root.
+            converged - True if the routine converged
+    """
+
+    if tol <= 0.0:
+        raise FinError("Tolerance should be positive.")
+
+    if maxiter < 1:
+        raise FinError("maxiter must be greater than 0")
+
+    # Convert to float (don't use float(x0); this works also for complex x0)
+    eps = 1e-4
+    p0 = 1.0 * x0
+    funcalls = 0
+    status = _ECONVERR
+
+    p1 = x0 * (1.0 + eps)
+    
+    if p1 > 0.0:
+        p1 = p1 + eps
+    else:
+        p1 = p1 - eps
+
+    q0 = func(p0, *args)
+    funcalls += 1
+    q1 = func(p1, *args)
+    funcalls += 1
+
+    if np.abs(q1) < np.abs(q0):
+        p0, p1, q0, q1 = p1, p0, q1, q0
+
+    for _ in range(maxiter):
+        
+        if q1 == q0:
+            if p1 != p0:
+                raise FinError("Tolerance reached")
+
+            p = (p1 + p0) / 2.0
+            status = _ECONVERGED
+            break
+        else:
+            if np.abs(q1) > np.abs(q0):
+                p = (-q0 / q1 * p1 + p0) / (1.0 - q0 / q1)
+            else:
+                p = (-q1 / q0 * p0 + p1) / (1.0 - q1 / q0)
+
+        if np.abs(p - p1) < tol:
+            status = _ECONVERGED
+            return p
+
+        p0, q0 = p1, q1
+        p1 = p
+        q1 = func(p1, *args)
+        funcalls += 1
+
+    if disp and status == _ECONVERR:
+        msg = "Failed to converge"
+        raise FinError(msg)
+
+    return p
+
+###############################################################################
+
+#@jit
+def newton(func, x0, fprime=None, args=None, tol=1.48e-8, maxiter=50,
+           fprime2=None, x1=None, rtol=0.0, full_output=False, disp=False):
+    """
+    
+    TAKEN FROM SCIPY
+    
+    Find a zero of a real or complex function using the Newton-Raphson
+    (or secant or Halley's) method.
+    Find a zero of the function `func` given a nearby starting point `x0`.
+    The Newton-Raphson method is used if the derivative `fprime` of `func`
+    is provided, otherwise the secant method is used. If the second order
+    derivative `fprime2` of `func` is also provided, then Halley's method is
+    used.
+    If `x0` is a sequence with more than one item, then `newton` returns an
+    array, and `func` must be vectorized and return a sequence or array of the
+    same shape as its first argument. If `fprime` or `fprime2` is given, then
+    its return must also have the same shape.
+    Parameters
+    ----------
+    func : callable
+        The function whose zero is wanted. It must be a function of a
+        single variable of the form ``f(x,a,b,c...)``, where ``a,b,c...``
+        are extra arguments that can be passed in the `args` parameter.
+    x0 : float, sequence, or ndarray
+        An initial estimate of the zero that should be somewhere near the
+        actual zero. If not scalar, then `func` must be vectorized and return
+        a sequence or array of the same shape as its first argument.
+    fprime : callable, optional
+        The derivative of the function when available and convenient. If it
+        is None (default), then the secant method is used.
+    args : tuple, optional
+        Extra arguments to be used in the function call.
+    tol : float, optional
+        The allowable error of the zero value. If `func` is complex-valued,
+        a larger `tol` is recommended as both the real and imaginary parts
+        of `x` contribute to ``|x - x0|``.
+    maxiter : int, optional
+        Maximum number of iterations.
+    fprime2 : callable, optional
+        The second order derivative of the function when available and
+        convenient. If it is None (default), then the normal Newton-Raphson
+        or the secant method is used. If it is not None, then Halley's method
+        is used.
+    x1 : float, optional
+        Another estimate of the zero that should be somewhere near the
+        actual zero. Used if `fprime` is not provided.
+    rtol : float, optional
+        Tolerance (relative) for termination.
+    full_output : bool, optional
+        If `full_output` is False (default), the root is returned.
+        If True and `x0` is scalar, the return value is ``(x, r)``, where ``x``
+        is the root and ``r`` is a `RootResults` object.
+        If True and `x0` is non-scalar, the return value is ``(x, converged,
+        zero_der)`` (see Returns section for details).
+    disp : bool, optional
+        If True, raise a RuntimeError if the algorithm didn't converge, with
+        the error message containing the number of iterations and current
+        function value. Otherwise, the convergence status is recorded in a
+        `RootResults` return object.
+        Ignored if `x0` is not scalar.
+        *Note: this has little to do with displaying, however,
+        the `disp` keyword cannot be renamed for backwards compatibility.*
+    Returns
+    -------
+    root : float, sequence, or ndarray
+        Estimated location where function is zero.
+    r : `RootResults`, optional
+        Present if ``full_output=True`` and `x0` is scalar.
+        Object containing information about the convergence. In particular,
+        ``r.converged`` is True if the routine converged.
+    converged : ndarray of bool, optional
+        Present if ``full_output=True`` and `x0` is non-scalar.
+        For vector functions, indicates which elements converged successfully.
+    zero_der : ndarray of bool, optional
+        Present if ``full_output=True`` and `x0` is non-scalar.
+        For vector functions, indicates which elements had a zero derivative.
+    See Also
+    --------
+    brentq, brenth, ridder, bisect
+    fsolve : find zeros in N dimensions.
+    Notes
+    -----
+    The convergence rate of the Newton-Raphson method is quadratic,
+    the Halley method is cubic, and the secant method is
+    sub-quadratic. This means that if the function is well-behaved
+    the actual error in the estimated zero after the nth iteration
+    is approximately the square (cube for Halley) of the error
+    after the (n-1)th step. However, the stopping criterion used
+    here is the step size and there is no guarantee that a zero
+    has been found. Consequently, the result should be verified.
+    Safer algorithms are brentq, brenth, ridder, and bisect,
+    but they all require that the root first be bracketed in an
+    interval where the function changes sign. The brentq algorithm
+    is recommended for general use in one dimensional problems
+    when such an interval has been found.
+    When `newton` is used with arrays, it is best suited for the following
+    types of problems:
+    * The initial guesses, `x0`, are all relatively the same distance from
+      the roots.
+    * Some or all of the extra arguments, `args`, are also arrays so that a
+      class of similar problems can be solved together.
+    * The size of the initial guesses, `x0`, is larger than O(100) elements.
+      Otherwise, a naive loop may perform as well or better than a vector.
+    Examples
+    --------
+    >>> from scipy import optimize
+    >>> import matplotlib.pyplot as plt
+    >>> def f(x):
+    ...     return (x**3 - 1)  # only one real root at x = 1
+    ``fprime`` is not provided, use the secant method:
+    >>> root = optimize.newton(f, 1.5)
+    >>> root
+    1.0000000000000016
+    >>> root = optimize.newton(f, 1.5, fprime2=lambda x: 6 * x)
+    >>> root
+    1.0000000000000016
+    Only ``fprime`` is provided, use the Newton-Raphson method:
+    >>> root = optimize.newton(f, 1.5, fprime=lambda x: 3 * x**2)
+    >>> root
+    1.0
+    Both ``fprime2`` and ``fprime`` are provided, use Halley's method:
+    >>> root = optimize.newton(f, 1.5, fprime=lambda x: 3 * x**2,
+    ...                        fprime2=lambda x: 6 * x)
+    >>> root
+    1.0
+    When we want to find zeros for a set of related starting values and/or
+    function parameters, we can provide both of those as an array of inputs:
+    >>> f = lambda x, a: x**3 - a
+    >>> fder = lambda x, a: 3 * x**2
+    >>> np.random.seed(4321)
+    >>> x = np.random.randn(100)
+    >>> a = np.arange(-50, 50)
+    >>> vec_res = optimize.newton(f, x, fprime=fder, args=(a, ))
+    The above is the equivalent of solving for each value in ``(x, a)``
+    separately in a for-loop, just faster:
+    >>> loop_res = [optimize.newton(f, x0, fprime=fder, args=(a0,))
+    ...             for x0, a0 in zip(x, a)]
+    >>> np.allclose(vec_res, loop_res)
+    True
+    Plot the results found for all values of ``a``:
+    >>> analytical_result = np.sign(a) * np.abs(a)**(1/3)
+    >>> fig = plt.figure()
+    >>> ax = fig.add_subplot(111)
+    >>> ax.plot(a, analytical_result, 'o')
+    >>> ax.plot(a, vec_res, '.')
+    >>> ax.set_xlabel('$a$')
+    >>> ax.set_ylabel('$x$ where $f(x, a)=0$')
+    >>> plt.show()
+    """
+    
+    if tol <= 0.0:
+        raise FinError("tol too small")
+
+    maxiter = operator.index(maxiter)
+    if maxiter < 1:
+        raise FinError("maxiter must be greater than 0")
+
+    # Convert to float (don't use float(x0); this works also for complex x0)
+    p0 = 1.0 * x0
+    funcalls = 0
+    if fprime is not None:
+        # Newton-Raphson method
+        for itr in range(maxiter):
+            # first evaluate fval
+            fval = func(p0, args)
+            funcalls += 1
+            # If fval is 0, a root has been found, then terminate
+            if fval == 0:
+                return p0
+            fder = fprime(p0, args)
+            funcalls += 1
+
+#            print("==>", itr, p0, fval, fder)
+
+            if fder == 0:
+                if disp is True:
+                    print("Derivative is zero. Newton Failed to converge " +
+                          "after ", str(itr+1), "iterations, value is ", p0)
+                return None
+
+            newton_step = fval / fder
+            if fprime2:
+                fder2 = fprime2(p0, args)
+                funcalls += 1
+                # Halley's method:
+                #   newton_step /= (1.0 - 0.5 * newton_step * fder2 / fder)
+                # Only do it if denominator stays close enough to 1
+                # Rationale: If 1-adj < 0, then Halley sends x in the
+                # opposite direction to Newton. Doesn't happen if x is close
+                # enough to root.
+                adj = newton_step * fder2 / fder / 2
+                if np.abs(adj) < 1:
+                    newton_step /= 1.0 - adj
+            p = p0 - newton_step
+            if np.isclose(p, p0, rtol=rtol, atol=tol):
+                return p
+            p0 = p
+    else:
+        # Secant method
+        if x1 is not None:
+            if x1 == x0:
+                raise ValueError("x1 and x0 must be different")
+            p1 = x1
+        else:
+            eps = 1e-4
+            p1 = x0 * (1 + eps)
+            p1 += (eps if p1 >= 0 else -eps)
+        q0 = func(p0, args)
+        funcalls += 1
+        q1 = func(p1, args)
+        funcalls += 1
+        if abs(q1) < abs(q0):
+            p0, p1, q0, q1 = p1, p0, q1, q0
+        for itr in range(maxiter):
+            if q1 == q0:
+                if p1 != p0:
+                    if disp:
+                        print("Tolerance reached. Failed to converge after ", 
+                              str(itr+1), "iterations, value is ", str(p1))
+                    return None
+                p = (p1 + p0) / 2.0
+                return p
+            else:
+                if abs(q1) > abs(q0):
+                    p = (-q0 / q1 * p1 + p0) / (1 - q0 / q1)
+                else:
+                    p = (-q1 / q0 * p0 + p1) / (1 - q1 / q0)
+            if np.isclose(p, p1, rtol=rtol, atol=tol):
+                return p
+            p0, q0 = p1, q1
+            p1 = p
+            q1 = func(p1, *args)
+            funcalls += 1
+
+    if disp:
+        print("Failed to converge after ", str(itr+1),
+              "iterations, value is ", str(p))
+
+    return p
+
+###############################################################################
+
+@njit(fastmath=True, cache=True)
+def brent_max(func, a, b, args, xtol=1e-5, maxiter=500):
+    """
+    Uses a jitted version of the maximization routine from SciPy's fminbound.
+    The algorithm is identical except that it's been switched to maximization
+    rather than minimization, and the tests for convergence have been stripped
+    out to allow for jit compilation.
+
+    Note that the input function `func` must be jitted or the call will fail.
+
+    Parameters
+    ----------
+    func : jitted function
+    a : scalar
+        Lower bound for search
+    b : scalar
+        Upper bound for search
+    args : tuple, optional
+        Extra arguments passed to the objective function.
+    maxiter : int, optional
+        Maximum number of iterations to perform.
+    xtol : float, optional
+        Absolute error in solution `xopt` acceptable for convergence.
+
+    Returns
+    -------
+    xf : float
+        The maximizer
+    fval : float
+        The maximum value attained
+    info : tuple
+        A tuple of the form (status_flag, num_iter).  Here status_flag
+        indicates whether or not the maximum number of function calls was
+        attained.  A value of 0 implies that the maximum was not hit.
+        The value `num_iter` is the number of function calls.
+
+    Examples
+    --------
+    >>> @njit
+    ... def f(x):
+    ...     return -(x + 2.0)**2 + 1.0
+    ...
+    >>> xf, fval, info = brent_max(f, -2, 2)
+
+    """
+    if not np.isfinite(a):
+        raise ValueError("a must be finite.")
+
+    if not np.isfinite(b):
+        raise ValueError("b must be finite.")
+
+    if not a < b:
+        raise ValueError("a must be less than b.")
+
+    maxfun = maxiter
+    status_flag = 0
+
+    sqrt_eps = np.sqrt(2.2e-16)
+    golden_mean = 0.5 * (3.0 - np.sqrt(5.0))
+
+    fulc = a + golden_mean * (b - a)
+    nfc, xf = fulc, fulc
+    rat = e = 0.0
+    x = xf
+    fx = -func(x, *args)
+    num = 1
+
+    ffulc = fnfc = fx
+    xm = 0.5 * (a + b)
+    tol1 = sqrt_eps * np.abs(xf) + xtol / 3.0
+    tol2 = 2.0 * tol1
+
+    while (np.abs(xf - xm) > (tol2 - 0.5 * (b - a))):
+        golden = 1
+        # Check for parabolic fit
+        if np.abs(e) > tol1:
+            golden = 0
+            r = (xf - nfc) * (fx - ffulc)
+            q = (xf - fulc) * (fx - fnfc)
+            p = (xf - fulc) * q - (xf - nfc) * r
+            q = 2.0 * (q - r)
+            if q > 0.0:
+                p = -p
+            q = np.abs(q)
+            r = e
+            e = rat
+
+            # Check for acceptability of parabola
+            if ((np.abs(p) < np.abs(0.5*q*r)) and (p > q*(a - xf)) and
+                    (p < q * (b - xf))):
+                rat = (p + 0.0) / q
+                x = xf + rat
+
+                if ((x - a) < tol2) or ((b - x) < tol2):
+                    si = np.sign(xm - xf) + ((xm - xf) == 0)
+                    rat = tol1 * si
+            else:      # do a golden section step
+                golden = 1
+
+        if golden:  # Do a golden-section step
+            if xf >= xm:
+                e = a - xf
+            else:
+                e = b - xf
+            rat = golden_mean*e
+
+        if rat == 0:
+            si = np.sign(rat) + 1
+        else:
+            si = np.sign(rat)
+
+        x = xf + si * np.maximum(np.abs(rat), tol1)
+        fu = -func(x, *args)
+        num += 1
+
+        if fu <= fx:
+            if x >= xf:
+                a = xf
+            else:
+                b = xf
+            fulc, ffulc = nfc, fnfc
+            nfc, fnfc = xf, fx
+            xf, fx = x, fu
+        else:
+            if x < xf:
+                a = x
+            else:
+                b = x
+            if (fu <= fnfc) or (nfc == xf):
+                fulc, ffulc = nfc, fnfc
+                nfc, fnfc = x, fu
+            elif (fu <= ffulc) or (fulc == xf) or (fulc == nfc):
+                fulc, ffulc = x, fu
+
+        xm = 0.5 * (a + b)
+        tol1 = sqrt_eps * np.abs(xf) + xtol / 3.0
+        tol2 = 2.0 * tol1
+
+        if num >= maxfun:
+            status_flag = 1
+            break
+
+    fval = -fx
+    info = status_flag, num
+
+    return xf, fval, info
+
+###############################################################################
+
+#@jit(fastmath=True, cache=True)
+def bisection(func, x1, x2, args, xtol=1e-6, maxIter=100):
+    """ Bisection algorithm. You need to supply root brackets x1 and x2. """
+
+    if np.abs(x1-x2) < 1e-10:
+        raise FinError("Brackets should not be equal")
+
+    if x1 > x2:
+        raise FinError("Bracket x2 should be greater than x1")
+
+    f1 = func(x1, args)
+    fmid = func(x2, args)
+
+    if np.abs(f1) < xtol:
+        return x1
+    elif np.abs(fmid) < xtol:
+        return x2
+
+    if f1 * fmid >= 0:
+        print("Root not bracketed")
+        return None
+
+    for i in range(0, maxIter):
+
+        xmid = (x1 + x2)/2.0
+        fmid = func(xmid, args)
+        
+        if f1 * fmid < 0:
+            x2 = xmid
+        else:
+            x1 = xmid
+        
+        if np.abs(fmid) < xtol:
+            return xmid
+
+    print("Bisection exceeded number of iterations", maxIter)
+    return None
+
+###############################################################################
+## https://github.com/linesd/minimize/blob/master/optimizer/minimize.py
+
+# The function uses conjugate gradients and approximate linesearches based 
+# on polynomial interpolation with Wolfe-Powel conditions
+
+@njit(cache=True, fastmath=True)
+def minimize_wolfe_powel(f, X, length, fargs=(), reduction=None, verbose=False, concise=False):
+    """
+    Minimize a differentiable multivariate function.
+    Parameters
+    ----------
+    f : function to minimize. The function must return the value
+        of the function (float) and a numpy array of partial
+        derivatives of shape (D,) with respect to X, where D is
+        the dimensionality of the function.
+    X : numpy array - Shape : (D, 1)
+        initial guess.
+    length : int
+        The length of the run. If positive, length gives the maximum
+        number of line searches, if negative its absolute value gives
+        the maximum number of function evaluations.
+    args : tuple
+        Tuple of parameters to be passed to the function f.
+    reduction : float
+        The expected reduction in the function value in the first
+        linesearch (if None, defaults to 1.0)
+    verbose : bool
+        If True - prints the progress of minimize. (default is True)
+    concise : bool
+        If True - returns concise convergence info, only the minimium function
+        value (necessary when optimizing a large number of parameters)
+        (default is False)
+    Return
+    ------
+    Xs : numpy array - Shape : (D, 1)
+        The found solution.
+    convergence : numpy array - Shape : (i, D+1)
+        Convergence information. The first column is the function values
+        returned by the function being minimized. The next D columns are
+        the guesses of X during the minimization process.
+        If concise = True, convergence information is only the minimum
+        function value. This is necessary only when optimizing a large number
+        of parameters.
+    i : int
+        Number of line searches or function evaluations depending on which
+        was selected.
+    The function returns when either its length is up, or if no further progress
+     can be made (ie, we are at a (local) minimum, or so close that due to
+     numerical problems, we cannot get any closer)
+     Copyright (C) 2001 - 2006 by Carl Edward Rasmussen (2006-09-08).
+     Converted to python by David Lines (2019-23-08)
+    """
+    INT = 0.1  # don't reevaluate within 0.1 of the limit of the current bracket
+    EXT = 3.0  # extrapolate maximum 3 times the current step size
+    MAX = 20  # max 20 function evaluations per line search
+    RATIO = 10  # maximum allowed slope ratio
+    SIG = 0.1
+    RHO = SIG / 2
+    # SIG and RHO control the Wolfe-Powell conditions
+    # SIG is the maximum allowed absolute ratio between
+    # previous and new slopes (derivatives in the search direction), thus setting
+    # SIG to low (positive) values forces higher precision in the line-searches.
+    # RHO is the minimum allowed fraction of the expected (from the slope at the
+    # initial point in the linesearch). Constants must satisfy 0 < RHO < SIG < 1.
+    # Tuning of SIG (depending on the nature of the function to be optimized) may
+    # speed up the minimization; it is probably not worth playing much with RHO.
+
+    # print("Minimizing %s ..." % f)
+
+    if reduction is None:
+        red = 1.0
+    else:
+        red = reduction
+
+    S = 'Linesearch' if length > 0 else 'Function evaluation'
+
+    i = 0  # run length counter
+    ls_failed = 0  # no previous line search has failed
+    f0, df0 = f(X, fargs)  # get initial function value and gradient
+    df0 = df0.reshape(-1, 1)
+    fX = []
+    fX.append(f0)
+    Xd = []
+    Xd.append(X)
+    i += (length < 0)  # count epochs
+    s = -df0  # get column vec
+    d0 = -s.T @ s  # initial search direction (steepest) and slope
+    x3 = red / (1 - d0)  # initial step is red/(|s|+1)
+
+    while i < abs(length):  # while not finished
+        i += (length > 0)  # count iterations
+
+        X0 = X;
+        F0 = f0;
+        dF0 = df0  # copy current vals
+        M = MAX if length > 0 else min(MAX, -length - i)
+
+        while 1:  # extrapolate as long as necessary
+            x2 = 0
+            f2 = f0
+            d2 = d0
+            f3 = f0
+            df3 = df0
+            success = False
+
+            while not success and M > 0:
+                try:
+                    M -= 1
+                    i += (length < 0)  # count epochs
+                    f3, df3 = f(X + x3 * s, *list(*fargs))
+                    df3 = df3.reshape(-1, 1)
+                    if np.isnan(f3) or np.isinf(f3) or np.any(np.isnan(df3) + np.isinf(df3)):
+                        raise Exception('Either nan or inf in function eval or gradients')
+                    success = True
+                except:  # catch any error occuring in f
+                    x3 = (x2 + x3) / 2  # bisect and try again
+
+            if f3 < F0:
+                X0 = X + x3 * s
+                F0 = f3
+                dF0 = df3  # keep best values
+
+            d3 = df3.T @ s  # new slope
+            if d3 > SIG * d0 or f3 > f0 + x3 * RHO * d0 or M == 0:
+                break  # finished extrapolating
+
+            x1 = x2
+            f1 = f2
+            d1 = d2  # move point 2 to point 1
+            x2 = x3
+            f2 = f3
+            d2 = d3  # move point 3 to point 2
+            A = 6 * (f1 - f2) + 3 * (d2 + d1) * (x2 - x1)  # make cubic extrapolation
+            B = 3 * (f2 - f1) - (2 * d1 + d2) * (x2 - x1)
+            x3 = x1 - d1 * (x2 - x1) ** 2 / (B + np.sqrt(B * B - A * d1 * (x2 - x1)))  # num. error possible, ok!
+
+            if np.iscomplex(x3) or np.isnan(x3) or np.isinf(x3) or x3 < 0:  # num prob | wrong sign
+                x3 = x2 * EXT
+            elif x3 > x2 * EXT:
+                x3 = x2 * EXT
+            elif x3 < x2 + INT * (x2 - x1):
+                x3 = x2 + INT * (x2 - x1)
+
+        while (abs(d3) > -SIG * d0 or f3 > f0 + x3 * RHO * d0) and M > 0:  # keep interpolating
+
+            if d3 > 0 or f3 > f0 + x3 * RHO * d0:  # choose subinterval
+                x4 = x3
+                f4 = f3
+                d4 = d3  # move point 3 to point 4
+            else:
+                x2 = x3
+                f2 = f3
+                d2 = d3  # move point 3 to point 2
+
+            if f4 > f0:
+                x3 = x2 - (0.5 * d2 * (x4 - x2) ** 2) / (f4 - f2 - d2 * (x4 - x2))  # quadratic interpolation
+            else:
+                A = 6 * (f2 - f4) / (x4 - x2) + 3 * (d4 + d2)  # cubic interpolation
+                B = 3 * (f4 - f2) - (2 * d2 + d4) * (x4 - x2)
+                x3 = x2 + (np.sqrt(B * B - A * d2 * (x4 - x2) ** 2) - B) / A  # num. error possible, ok!
+
+            if np.isnan(x3) or np.isinf(x3):
+                x3 = (x2 + x4) / 2  # if we had a numerical problem then bisect
+
+            x3 = max(min(x3, x4 - INT * (x4 - x2)), x2 + INT * (x4 - x2))  # don't accept too close
+            f3, df3 = f(X + x3 * s, *list(fargs))
+            df3 = df3.reshape(-1, 1)
+
+            if f3 < F0:
+                X0 = X + x3 * s
+                F0 = f3
+                dF0 = df3  # keep best values
+
+            M -= 1
+            i += (length < 0)  # count epochs?!
+            d3 = df3.T @ s  # new slope
+
+        if abs(d3) < -SIG * d0 and f3 < f0 + x3 * RHO * d0:  # if line search succeeded
+            X = X + x3 * s
+            f0 = f3
+            fX.append(f0)
+            Xd.append(X)  # update variables
+            if verbose:
+                print('%s %6i;  Value %4.6e\r' % (S, i, f0))
+            s = (df3.T @ df3 - df0.T @ df3) / (df0.T @ df0) * s - df3  # Polack-Ribiere CG direction
+            df0 = df3  # swap derivatives
+            d3 = d0
+            d0 = df0.T @ s
+            if d0 > 0:  # new slope must be negative
+                s = -df0.reshape(-1, 1);
+                d0 = -s.T @ s  # otherwise use steepest direction
+            x3 = x3 * min(RATIO, d3 / (d0 - np.finfo(np.double).tiny))  # slope ratio but max RATIO
+            ls_failed = False  # this line search did not fail
+        else:
+            X = X0
+            f0 = F0
+            df0 = dF0  # restore best point so far
+            if ls_failed or i > abs(length):  # line search failed twice in a row
+                break  # or we ran out of time, so we give up
+            s = -df0.reshape(-1, 1)
+            d0 = -s.T @ s  # try steepest
+            x3 = 1 / (1 - d0)
+            ls_failed = True  # this line search failed
+
+    if concise:
+        convergence = fX[-1]  # return only the minimum function value
+    else:
+        convergence = np.hstack((np.array(fX).reshape(-1, 1), np.array(Xd)[:, :, 0]))  # bundle convergence info
+
+    Xs = X  # solution
+
+    return Xs, convergence, i
+
+###############################################################################