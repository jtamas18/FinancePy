--- conflicted
+++ resolved
@@ -11,15 +11,7 @@
 from financepy.products.credit.FinCDSIndexPortfolio import FinCDSIndexPortfolio
 from financepy.products.credit.FinCDS import FinCDS
 from financepy.products.funding.FinIborSwap import FinIborSwap
-<<<<<<< HEAD
-from financepy.products.funding.FinIborSingleCurve import FinIborSingleCurve
-=======
-from financepy.products.funding.FinIborCurve import FinIborCurve
->>>>>>> ed91bdf6
 from financepy.products.credit.FinCDSCurve import FinCDSCurve
-from financepy.finutils.FinFrequency import FinFrequencyTypes
-from financepy.finutils.FinDayCount import FinDayCountTypes
-from financepy.finutils.FinDate import FinDate
 from financepy.finutils.FinGlobalTypes import FinSwapTypes
 
 from os.path import dirname, join
@@ -94,11 +86,7 @@
         dcType)
     swaps.append(swap5)
 
-<<<<<<< HEAD
     liborCurve = FinIborSingleCurve(valuationDate, depos, fras, swaps)
-=======
-    liborCurve = FinIborCurve(settlementDate, depos, fras, swaps)
->>>>>>> ed91bdf6
 
     return liborCurve
 
